--- conflicted
+++ resolved
@@ -560,11 +560,7 @@
             if ($value instanceof Map || (is_array($value) && !Col::isNumeric(array_keys($value)))) {
                 $vector[] = static::toMap($value);
 
-<<<<<<< HEAD
-            } else if ($value instanceof Indexish) {
-=======
             } else if ($value instanceof Vector || is_array($value)) {
->>>>>>> d246e999
                 $vector[] = static::toVector($value);
 
             } else {
